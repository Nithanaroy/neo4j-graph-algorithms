--- conflicted
+++ resolved
@@ -96,9 +96,6 @@
 
     @TearDown
     public static void tearDown() throws Exception {
-<<<<<<< HEAD
-        if (db!=null) db.shutdown();
-=======
         if (heavyGraph != null) {
             heavyGraph.release();
         }
@@ -106,7 +103,6 @@
             lightGraph.release();
         }
         if (db != null) db.shutdown();
->>>>>>> 82e4eeb8
         Pools.DEFAULT.shutdownNow();
     }
 
