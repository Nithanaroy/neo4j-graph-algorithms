--- conflicted
+++ resolved
@@ -27,12 +27,6 @@
 
 == When to use it / use-cases
 
-<<<<<<< HEAD
-Label propagation is an algorithm for finding communities ( partitions ).
-It is one of the state-of-the-art methods, which estimates labels by propagating label information through a graph.
-Label propagation assumes that nodes connected in a graph should have similar labels.
-Consequently, the label estimation heavily depends on relationships in a graph which represent similarity of each node pair.
-=======
 
 Community structure is considered one of the most interesting features in complex networks. 
 Many real-world complex systems exhibit community structure, where individuals with similar properties form a community (partition). 
@@ -44,7 +38,6 @@
 Hence, algorithms that are able to detect communities from complex networks without having any knowledge about the number of communities or the size of communities are essential. 
 _Label Propagation_ algorithms (LPA) are such type of algorithms that detects community structure that uses network structure alone as its guide and requires neither a pre-defined objective function nor prior information about the communities. 
 
->>>>>>> 82e4eeb8
 
 == Constraints / when not to use it
 
